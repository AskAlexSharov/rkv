--- conflicted
+++ resolved
@@ -1,12 +1,7 @@
 [package]
 name = "rkv"
-<<<<<<< HEAD
 version = "0.6.0"
-authors = ["Richard Newman <rnewman@twinql.com>"]
-=======
-version = "0.5.1"
 authors = ["Richard Newman <rnewman@twinql.com>", "Nan Jiang <najiang@mozilla.com>", "Myk Melez <myk@mykzilla.org>"]
->>>>>>> bdbaac36
 description = "a simple, humane, typed Rust interface to LMDB"
 license = "Apache-2.0"
 homepage = "https://github.com/mozilla/rkv"
